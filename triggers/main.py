import logging
import time
import requests
import asyncio
<<<<<<< HEAD
import uuid
from imap_tools import MailBox, A, MailMessage
from shared.app_settings import load_app_settings, AppSettings
=======
from imap_tools import MailBox, A
from shared.app_settings import load_app_settings
>>>>>>> c06ff669
from shared.redis.keys import RedisKeys
from shared.redis.redis_client import get_redis_client
from triggers.rules import passes_filter
from agent import client as agent_client
from shared.config import settings
import json
from mcp_servers.imap_mcpserver.src.imap_client import client as imap_client
from openai import OpenAI
<<<<<<< HEAD
from agentlogger.src.client import save_conversation_sync, save_conversation
from agentlogger.src.models import ConversationData, Message, Metadata
from datetime import datetime
from triggers.migration import migrate_to_database_triggers
=======
from agentlogger.src.models import ConversationData, Message, Metadata
from datetime import datetime
import re
>>>>>>> c06ff669

# Configure logging
logging.basicConfig(level=logging.INFO, format='%(asctime)s - %(name)s - %(levelname)s - %(message)s')
logger = logging.getLogger(__name__)

def get_last_uid():
    """Gets the last processed UID from Redis."""
    redis_client = get_redis_client()
    uid = redis_client.get(RedisKeys.LAST_EMAIL_UID)
    return uid if uid else None

def set_last_uid(uid: str):
    """Sets the last processed UID in Redis."""
    redis_client = get_redis_client()
    redis_client.set(RedisKeys.LAST_EMAIL_UID, uid)

<<<<<<< HEAD
async def llm_check_passes(msg: MailMessage, trigger_conditions: str, app_settings: AppSettings, agent_name: str) -> bool:
    """
    Uses an LLM to check if the email passes the trigger conditions and logs the check.
=======
async def passes_trigger_conditions_check(msg, trigger_conditions: str, app_settings, thread_context: str, message_id: str) -> bool:
    """
    Uses an LLM to check if the email passes the trigger conditions.
    Now uses full thread context for more informed trigger decisions.
>>>>>>> c06ff669
    """
    logger.info("Performing LLM-based trigger check with thread context...")
    
    current_date = datetime.now().strftime('%Y-%m-%d')
    trigger_conditions_with_date = trigger_conditions.replace("<<CURRENT_DATE>>", f"{current_date} (format YYYY-MM-DD)")

    if not thread_context:
        logger.warning("No thread context provided to trigger check, falling back to single message")
        email_body = msg.text or msg.html
        if not email_body:
            logger.info("Email has no body, skipping LLM trigger check and returning False.")
            return False

    client = OpenAI(
        base_url="https://openrouter.ai/api/v1",
        api_key=app_settings.OPENROUTER_API_KEY,
    )
    
    system_prompt = f"""
You are a helpful assistant that determines if an email meets a user's criteria.
Your task is to analyze the email thread in the user message based on the following criteria:
---
{trigger_conditions_with_date}
---
Based on the criteria, decide if the email thread given by the user should be processed.
Consider the full conversation context when making your decision.
Respond with a single JSON object in the format: {{"should_process": true}} or {{"should_process": false}}.
"""

    if thread_context:
        user_prompt = f"""
This is the email thread to be evaluated for processing:

TRIGGERING MESSAGE ID: {message_id}

{thread_context}

Please evaluate whether this email thread should be processed based on the criteria provided.
Focus on the triggering message while considering the full conversation context.
"""
    else:
        # Fallback to single message
        email_body = msg.text or msg.html
        user_prompt = f"""
This is the email to be processed (single message - no thread context available):
Message-ID: {message_id}
From: {msg.from_}
To: {", ".join(msg.to)}
Date: {msg.date_str}
Subject: {msg.subject}
Body:
{email_body[:4000]}
"""
<<<<<<< HEAD
    messages_for_llm=[
=======
    
    messages=[
>>>>>>> c06ff669
        {"role": "system", "content": system_prompt},
        {"role": "user", "content": user_prompt}
    ]

    try:
        completion = await asyncio.to_thread(
            client.chat.completions.create,
            model=app_settings.OPENROUTER_MODEL,
            messages=messages_for_llm,
            response_format={"type": "json_object"},
            temperature=0.1
        )
        
        response_content = completion.choices[0].message.content
        logger.info(f"LLM trigger check raw response: '{response_content}'")
<<<<<<< HEAD
        messages_for_llm.append({"role": "assistant", "content": response_content})

        try:
            # We are now handling logging directly within this function.
            conversation_id = f"trigger_{uuid.uuid4()}"
            contextual_uid = create_contextual_id('INBOX', msg.uid)
            await save_conversation(ConversationData(
                metadata=Metadata(
                    conversation_id=conversation_id,
                    readable_workflow_name=f"Trigger: {agent_name}",
=======
        
        messages.append({"role": "assistant", "content": response_content})
        
        # Sanitize message_id for use in conversation_id
        safe_message_id = re.sub(r'[^a-zA-Z0-9_.-]', '_', message_id)


        try:
            # Log the conversation using async save_conversation
            from agentlogger.src.client import save_conversation
            await save_conversation(ConversationData(
                metadata=Metadata(
                    conversation_id=f"trigger_{safe_message_id}",
                    readable_workflow_name="Trigger Check (with Thread Context)",
>>>>>>> c06ff669
                    readable_instance_context=f"{msg.from_} - {msg.subject}"
                ),
                messages=[Message(**m) for m in messages_for_llm if m.get("content") is not None]
            ))
<<<<<<< HEAD
            logger.info(f"Trigger check conversation for email {contextual_uid} logged with conversation_id {conversation_id}.")
=======
            logger.info(f"Trigger check conversation for {message_id} logged successfully.")
>>>>>>> c06ff669
        except Exception as e:
            logger.error(f"Failed to log trigger check conversation: {e}", exc_info=True)

        if not response_content or not response_content.strip():
            logger.error("LLM returned an empty or whitespace-only response.")
            return False

        try:
            response_json = json.loads(response_content)
            should_process = response_json.get("should_process")

            if isinstance(should_process, bool):
                logger.info(f"LLM trigger check parsed value: {should_process}")
                return should_process
            if isinstance(should_process, str):
                logger.info(f"LLM trigger check parsed value (from str): {should_process.lower()}")
                return should_process.lower() == 'true'
            
            logger.warning(f"Got unexpected type or value for 'should_process': {should_process}. Defaulting to False.")
            return False

        except (json.JSONDecodeError, AttributeError) as e:
            logger.error(f"Failed to parse JSON response from LLM: {response_content}. Error: {e}")
            return False

    except Exception as e:
        logger.error(f"Error during LLM trigger check: {e}", exc_info=True)
        return False

def main():
    """
    Main polling loop that checks for new emails and runs them against database-driven triggers.
    """
    logger.info("Trigger service started.")
    
    # On startup, run the migration to ensure the default trigger exists in the DB.
    logger.info("Running initial migration...")
    asyncio.run(migrate_to_database_triggers())
    logger.info("Initial migration complete.")

    while True:
        try:
            # Quick MCP server health check
            try: requests.get(f"http://localhost:{settings.CONTAINERPORT_MCP_IMAP}/mcp", timeout=2)
            except: continue
            
            app_settings = load_app_settings()

            if app_settings.IMAP_SERVER and app_settings.IMAP_USERNAME and app_settings.IMAP_PASSWORD:
                logger.info(f"Settings loaded for {app_settings.IMAP_USERNAME}. Checking for mail...")
                
                with MailBox(app_settings.IMAP_SERVER).login(app_settings.IMAP_USERNAME, app_settings.IMAP_PASSWORD, initial_folder='INBOX') as mailbox:
                    last_uid = get_last_uid()
                    logger.info(f"Last processed UID: {last_uid}")

                    if last_uid is None:
                        uids = mailbox.uids()
                        if uids:
                            latest_uid_on_server = uids[-1]
                            set_last_uid(latest_uid_on_server)
                            logger.info(f"No previous UID found. Baseline set to latest email UID: {latest_uid_on_server}.")
                        else:
                            logger.info("No emails found in the inbox. Will check again.")
                        time.sleep(60)
                        continue

                    messages = list(mailbox.fetch(A(uid=f'{int(last_uid) + 1}:*'), mark_seen=False))
                    filtered_messages = [msg for msg in messages if int(msg.uid) > int(last_uid)]

                    if filtered_messages:
                        logger.info(f"Found {len(filtered_messages)} new email(s).")
<<<<<<< HEAD
                        asyncio.run(process_new_messages(filtered_messages, app_settings))
=======
                        for msg in filtered_messages:
                            message_id_tuple = msg.headers.get('message-id')
                            if not message_id_tuple:
                                logger.warning(f"Skipping an email because it has no Message-ID.")
                                continue
                            message_id = message_id_tuple[0]
                            process_message(msg, message_id.strip('<>'))
>>>>>>> c06ff669

                        latest_uid = filtered_messages[-1].uid
                        set_last_uid(latest_uid)
                        logger.info(f"Last processed UID updated to {latest_uid}")
                    else:
                        logger.info("No new emails.")
            else:
                logger.info("IMAP settings are not fully configured. Skipping poll cycle.")
        except Exception as e:
            logger.error(f"An unexpected error occurred in main loop: {e}. Skipping poll cycle.", exc_info=True)

        time.sleep(30)

<<<<<<< HEAD
async def process_new_messages(messages: list[MailMessage], app_settings: AppSettings):
    """
    Processes a batch of new messages against all database triggers.
    """
    all_triggers = await agent_client.list_triggers()
    if not all_triggers:
        logger.warning("No triggers found in the database. No actions will be taken.")
        return

    logger.info(f"Found {len(all_triggers)} triggers. Evaluating {len(messages)} new messages against them.")

    for msg in messages:
        contextual_uid = create_contextual_id('INBOX', msg.uid)
        logger.info(f"--- Processing Email UID: {contextual_uid} ---")
        
        for trigger in all_triggers:
            logger.info(f"Evaluating against trigger {trigger.uuid} for agent {trigger.agent_uuid}")
            
            # 1. Get the agent model for this trigger first to get its name for logging
            agent_model = await agent_client.get_agent(trigger.agent_uuid)
            if not agent_model:
                logger.error(f"Could not find agent with UUID {trigger.agent_uuid} for trigger {trigger.uuid}. Skipping.")
                continue

            # 2. Check simple filter rules
            if not passes_filter(msg.from_, trigger.filter_rules):
                logger.info(f"Email from '{msg.from_}' did not pass filter rules for trigger {trigger.uuid}. Skipping.")
                continue
            
            # 3. Check LLM-based trigger conditions
            if not await llm_check_passes(msg, trigger.trigger_conditions, app_settings, agent_model.name):
                logger.info(f"Email did not pass LLM trigger conditions for trigger {trigger.uuid}. Skipping.")
                continue
            
            logger.info(f"Email PASSED all checks for trigger {trigger.uuid}. Running agent {trigger.agent_uuid}.")
            
            # 4. Prepare and run the agent instance
            email_body = msg.text or msg.html
            input_prompt = f"Here is the email to analyze:\nUID: {contextual_uid}\nFrom: {msg.from_}\nTo: {', '.join(msg.to)}\nDate: {msg.date_str}\nSubject: {msg.subject}\nBody:\n{email_body}"

            instance_model = await agent_client.create_agent_instance(
                agent_uuid=trigger.agent_uuid,
                user_input=input_prompt,
                context_identifier=f"{msg.from_} - {msg.subject}"
            )
            
            logger.info(f"Created agent instance {instance_model.uuid} for agent {trigger.agent_uuid}")
            await agent_client.run_agent_instance(agent_model, instance_model)
            logger.info(f"Agent run for instance {instance_model.uuid} has been initiated.")
=======
def process_message(msg, message_id: str):
    """Process a single message with full thread context."""
    
    async def _process_with_thread_context():
        logger.info("--------------------")
        logger.info(f"New Email Received:")
        logger.info(f"  Message-ID: {message_id}")
        logger.info(f"  From: {msg.from_}")
        logger.info(f"  To: {msg.to}")
        logger.info(f"  Date: {msg.date_str}")
        logger.info(f"  Subject: {msg.subject}")
        body = msg.text or msg.html
        logger.info(f"  Body: {body[:100].strip()}...")
        logger.info("--------------------")

        # Load agent settings to get filter rules
        redis_client = get_redis_client()
        filter_rules_json = redis_client.get(RedisKeys.FILTER_RULES)
        filter_rules = FilterRules.model_validate_json(filter_rules_json) if filter_rules_json else FilterRules()

        # Check against filter rules
        if not passes_filter(msg.from_, filter_rules):
            return  # Stop processing if filters are not passed

        if not body:
            logger.info("Email has no body content. Skipping processing.")
            return

        app_settings = load_app_settings()
        trigger_conditions = redis_client.get(RedisKeys.TRIGGER_CONDITIONS)

        if not trigger_conditions:
            logger.warning("Trigger conditions not set. Skipping LLM check and agent workflow.")
            return

        # Fetch full thread context using the new imap_client
        thread_context = None
        try:
            logger.info(f"Fetching message and thread context for Message-ID: {message_id}")
            email_message = await imap_client.get_message_by_id(message_id)
            if email_message:
                thread = await imap_client.get_complete_thread(email_message)
                if thread:
                    thread_context = thread.markdown
                    logger.info(f"Successfully fetched thread context with {len(thread.messages)} messages.")
                else:
                    logger.warning("Could not fetch complete thread, using single message markdown.")
                    thread_context = f"# Email Thread\n\n## Message 1:\n\n* **From:** {email_message.from_}\n* **To:** {email_message.to}\n* **CC:** {email_message.cc}\n* **Date:** {email_message.date}\n* **Message ID:** {email_message.message_id}\n* **Subject:** {email_message.subject}\n\n{email_message.body_markdown}\n\n---\n\n"
            else:
                logger.warning(f"Could not find message with Message-ID: {message_id}. Cannot get thread context.")

        except Exception as e:
            logger.error(f"Failed to fetch thread context for {message_id}: {e}. Using single message for trigger.", exc_info=True)
            # Fallback to single message from initial fetch if client fails
            thread_context = f"SINGLE MESSAGE (No thread context available):\n\nFrom: {msg.from_}\nTo: {msg.to}\nSubject: {msg.subject}\n\n{body}"

        # Trigger check now uses thread context
        if not await passes_trigger_conditions_check(msg, trigger_conditions, app_settings, thread_context, message_id):
            logger.info("Email did not pass LLM trigger conditions check.")
            return

        # Check if draft creation is enabled
        if not app_settings.DRAFT_CREATION_ENABLED:
            logger.info("Draft creation is paused. Skipping workflow and draft creation.")
            return

        # Fetch prompts from Redis
        agent_instructions = redis_client.get(RedisKeys.AGENT_INSTRUCTIONS)
        logger.info(f"Agent instructions: {agent_instructions}")

        if not all([agent_instructions]):
            logger.warning("One or more agent settings (system prompt, user context, steps, instructions) not set in Redis. Skipping agent.")
            return

        # Run the Agent with thread context (already fetched)
        logger.info("Running agent with thread context...")
        agent = EmailAgent(
            app_settings=app_settings,
            trigger_conditions=trigger_conditions,
            agent_instructions=agent_instructions
        )
        agent_result = await agent.run(msg, message_id, thread_context)
        logger.info(f"Agent ran!")

        # Check if we should create a draft
        if agent_result and agent_result.get("success"):
            logger.info("Agent created draft successfully!")
            logger.info(agent_result["message"])
        else:
            logger.error(f"Agent failed to create draft: {agent_result.get('message', 'Unknown reason')}")

    # Run the async function
    asyncio.run(_process_with_thread_context())
>>>>>>> c06ff669

if __name__ == "__main__":
    main() <|MERGE_RESOLUTION|>--- conflicted
+++ resolved
@@ -2,14 +2,8 @@
 import time
 import requests
 import asyncio
-<<<<<<< HEAD
-import uuid
-from imap_tools import MailBox, A, MailMessage
-from shared.app_settings import load_app_settings, AppSettings
-=======
 from imap_tools import MailBox, A
 from shared.app_settings import load_app_settings
->>>>>>> c06ff669
 from shared.redis.keys import RedisKeys
 from shared.redis.redis_client import get_redis_client
 from triggers.rules import passes_filter
@@ -18,16 +12,9 @@
 import json
 from mcp_servers.imap_mcpserver.src.imap_client import client as imap_client
 from openai import OpenAI
-<<<<<<< HEAD
-from agentlogger.src.client import save_conversation_sync, save_conversation
-from agentlogger.src.models import ConversationData, Message, Metadata
-from datetime import datetime
-from triggers.migration import migrate_to_database_triggers
-=======
 from agentlogger.src.models import ConversationData, Message, Metadata
 from datetime import datetime
 import re
->>>>>>> c06ff669
 
 # Configure logging
 logging.basicConfig(level=logging.INFO, format='%(asctime)s - %(name)s - %(levelname)s - %(message)s')
@@ -44,16 +31,10 @@
     redis_client = get_redis_client()
     redis_client.set(RedisKeys.LAST_EMAIL_UID, uid)
 
-<<<<<<< HEAD
-async def llm_check_passes(msg: MailMessage, trigger_conditions: str, app_settings: AppSettings, agent_name: str) -> bool:
-    """
-    Uses an LLM to check if the email passes the trigger conditions and logs the check.
-=======
 async def passes_trigger_conditions_check(msg, trigger_conditions: str, app_settings, thread_context: str, message_id: str) -> bool:
     """
     Uses an LLM to check if the email passes the trigger conditions.
     Now uses full thread context for more informed trigger decisions.
->>>>>>> c06ff669
     """
     logger.info("Performing LLM-based trigger check with thread context...")
     
@@ -107,12 +88,8 @@
 Body:
 {email_body[:4000]}
 """
-<<<<<<< HEAD
-    messages_for_llm=[
-=======
     
     messages=[
->>>>>>> c06ff669
         {"role": "system", "content": system_prompt},
         {"role": "user", "content": user_prompt}
     ]
@@ -128,18 +105,6 @@
         
         response_content = completion.choices[0].message.content
         logger.info(f"LLM trigger check raw response: '{response_content}'")
-<<<<<<< HEAD
-        messages_for_llm.append({"role": "assistant", "content": response_content})
-
-        try:
-            # We are now handling logging directly within this function.
-            conversation_id = f"trigger_{uuid.uuid4()}"
-            contextual_uid = create_contextual_id('INBOX', msg.uid)
-            await save_conversation(ConversationData(
-                metadata=Metadata(
-                    conversation_id=conversation_id,
-                    readable_workflow_name=f"Trigger: {agent_name}",
-=======
         
         messages.append({"role": "assistant", "content": response_content})
         
@@ -154,16 +119,11 @@
                 metadata=Metadata(
                     conversation_id=f"trigger_{safe_message_id}",
                     readable_workflow_name="Trigger Check (with Thread Context)",
->>>>>>> c06ff669
                     readable_instance_context=f"{msg.from_} - {msg.subject}"
                 ),
                 messages=[Message(**m) for m in messages_for_llm if m.get("content") is not None]
             ))
-<<<<<<< HEAD
-            logger.info(f"Trigger check conversation for email {contextual_uid} logged with conversation_id {conversation_id}.")
-=======
             logger.info(f"Trigger check conversation for {message_id} logged successfully.")
->>>>>>> c06ff669
         except Exception as e:
             logger.error(f"Failed to log trigger check conversation: {e}", exc_info=True)
 
@@ -235,9 +195,6 @@
 
                     if filtered_messages:
                         logger.info(f"Found {len(filtered_messages)} new email(s).")
-<<<<<<< HEAD
-                        asyncio.run(process_new_messages(filtered_messages, app_settings))
-=======
                         for msg in filtered_messages:
                             message_id_tuple = msg.headers.get('message-id')
                             if not message_id_tuple:
@@ -245,7 +202,6 @@
                                 continue
                             message_id = message_id_tuple[0]
                             process_message(msg, message_id.strip('<>'))
->>>>>>> c06ff669
 
                         latest_uid = filtered_messages[-1].uid
                         set_last_uid(latest_uid)
@@ -259,57 +215,6 @@
 
         time.sleep(30)
 
-<<<<<<< HEAD
-async def process_new_messages(messages: list[MailMessage], app_settings: AppSettings):
-    """
-    Processes a batch of new messages against all database triggers.
-    """
-    all_triggers = await agent_client.list_triggers()
-    if not all_triggers:
-        logger.warning("No triggers found in the database. No actions will be taken.")
-        return
-
-    logger.info(f"Found {len(all_triggers)} triggers. Evaluating {len(messages)} new messages against them.")
-
-    for msg in messages:
-        contextual_uid = create_contextual_id('INBOX', msg.uid)
-        logger.info(f"--- Processing Email UID: {contextual_uid} ---")
-        
-        for trigger in all_triggers:
-            logger.info(f"Evaluating against trigger {trigger.uuid} for agent {trigger.agent_uuid}")
-            
-            # 1. Get the agent model for this trigger first to get its name for logging
-            agent_model = await agent_client.get_agent(trigger.agent_uuid)
-            if not agent_model:
-                logger.error(f"Could not find agent with UUID {trigger.agent_uuid} for trigger {trigger.uuid}. Skipping.")
-                continue
-
-            # 2. Check simple filter rules
-            if not passes_filter(msg.from_, trigger.filter_rules):
-                logger.info(f"Email from '{msg.from_}' did not pass filter rules for trigger {trigger.uuid}. Skipping.")
-                continue
-            
-            # 3. Check LLM-based trigger conditions
-            if not await llm_check_passes(msg, trigger.trigger_conditions, app_settings, agent_model.name):
-                logger.info(f"Email did not pass LLM trigger conditions for trigger {trigger.uuid}. Skipping.")
-                continue
-            
-            logger.info(f"Email PASSED all checks for trigger {trigger.uuid}. Running agent {trigger.agent_uuid}.")
-            
-            # 4. Prepare and run the agent instance
-            email_body = msg.text or msg.html
-            input_prompt = f"Here is the email to analyze:\nUID: {contextual_uid}\nFrom: {msg.from_}\nTo: {', '.join(msg.to)}\nDate: {msg.date_str}\nSubject: {msg.subject}\nBody:\n{email_body}"
-
-            instance_model = await agent_client.create_agent_instance(
-                agent_uuid=trigger.agent_uuid,
-                user_input=input_prompt,
-                context_identifier=f"{msg.from_} - {msg.subject}"
-            )
-            
-            logger.info(f"Created agent instance {instance_model.uuid} for agent {trigger.agent_uuid}")
-            await agent_client.run_agent_instance(agent_model, instance_model)
-            logger.info(f"Agent run for instance {instance_model.uuid} has been initiated.")
-=======
 def process_message(msg, message_id: str):
     """Process a single message with full thread context."""
     
@@ -403,7 +308,6 @@
 
     # Run the async function
     asyncio.run(_process_with_thread_context())
->>>>>>> c06ff669
 
 if __name__ == "__main__":
     main() 